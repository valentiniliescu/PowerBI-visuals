﻿/*
 *  Power BI Visualizations
 *
 *  Copyright (c) Microsoft Corporation
 *  All rights reserved. 
 *  MIT License
 *
 *  Permission is hereby granted, free of charge, to any person obtaining a copy
 *  of this software and associated documentation files (the ""Software""), to deal
 *  in the Software without restriction, including without limitation the rights
 *  to use, copy, modify, merge, publish, distribute, sublicense, and/or sell
 *  copies of the Software, and to permit persons to whom the Software is
 *  furnished to do so, subject to the following conditions:
 *   
 *  The above copyright notice and this permission notice shall be included in 
 *  all copies or substantial portions of the Software.
 *   
 *  THE SOFTWARE IS PROVIDED *AS IS*, WITHOUT WARRANTY OF ANY KIND, EXPRESS OR 
 *  IMPLIED, INCLUDING BUT NOT LIMITED TO THE WARRANTIES OF MERCHANTABILITY, 
 *  FITNESS FOR A PARTICULAR PURPOSE AND NONINFRINGEMENT. IN NO EVENT SHALL THE 
 *  AUTHORS OR COPYRIGHT HOLDERS BE LIABLE FOR ANY CLAIM, DAMAGES OR OTHER 
 *  LIABILITY, WHETHER IN AN ACTION OF CONTRACT, TORT OR OTHERWISE, ARISING FROM,
 *  OUT OF OR IN CONNECTION WITH THE SOFTWARE OR THE USE OR OTHER DEALINGS IN
 *  THE SOFTWARE.
 */

/// <reference path="_references.ts"/>

module powerbi.visuals.sampleData {

    import sampleDataViews = powerbi.visuals.sampleDataViews;
    
    export class SampleData {

        private static data = [
            new sampleDataViews.CarLogosData(),
            new sampleDataViews.DistrictSalesData(),
            new sampleDataViews.FileStorageData(),
            new sampleDataViews.ImageData(),
            new sampleDataViews.ProfitLossData(),
            new sampleDataViews.RichtextData(),
            new sampleDataViews.SalesByCountryData(),
            new sampleDataViews.SalesByDayOfWeekData(),
            new sampleDataViews.ServicesByUsers(),
            new sampleDataViews.SimpleAreaRangeData(),
            new sampleDataViews.SimpleFunnelData(),
            new sampleDataViews.SimpleGaugeData(),
            new sampleDataViews.SimpleMatrixData(),
            new sampleDataViews.SimpleTableData(),
            new sampleDataViews.TeamScoreData(),
            new sampleDataViews.SimpleTreeData(),
            new sampleDataViews.ProductSalesByDate(),
            new sampleDataViews.SimpleDotPlotData(),
            new sampleDataViews.SimpleTimelineData(),
            new sampleDataViews.SimpleHistogramData(),
            new sampleDataViews.SimpleDataByCountries(),
            new sampleDataViews.SimpleCountriesData(),
<<<<<<< HEAD
            new sampleDataViews.Plotly3DSurfaceData(),
            new sampleDataViews.PlotlyBoxPlotData()
=======
            new sampleDataViews.PlotlyHeightmapData()
>>>>>>> 704c55db
        ];

        /**
         * Returns sample data view for a visualization element specified.
         */
        public static getSamplesByPluginName(pluginName: string) {

            let samples = this.data.filter((item) => item.hasPlugin(pluginName));

            if (samples.length > 0) {
                return samples;
            }

            return this.data.filter((item) => item.hasPlugin("default"));
        }

        /**
         * Returns sampleDataView Instance for a visualization element specified.
         */
        public static getDataViewsBySampleName(sampleName: string) {
            return this.data.filter((item) => (item.getName() === sampleName))[0];
        } 
    }     
}<|MERGE_RESOLUTION|>--- conflicted
+++ resolved
@@ -55,12 +55,8 @@
             new sampleDataViews.SimpleHistogramData(),
             new sampleDataViews.SimpleDataByCountries(),
             new sampleDataViews.SimpleCountriesData(),
-<<<<<<< HEAD
-            new sampleDataViews.Plotly3DSurfaceData(),
-            new sampleDataViews.PlotlyBoxPlotData()
-=======
-            new sampleDataViews.PlotlyHeightmapData()
->>>>>>> 704c55db
+            new sampleDataViews.PlotlyHeightmapData(),
+            new sampleDataViews.PlotlyBoxPlotData()
         ];
 
         /**
