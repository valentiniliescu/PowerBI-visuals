﻿/*
 *  Power BI Visualizations
 *
 *  Copyright (c) Microsoft Corporation
 *  All rights reserved. 
 *  MIT License
 *
 *  Permission is hereby granted, free of charge, to any person obtaining a copy
 *  of this software and associated documentation files (the ""Software""), to deal
 *  in the Software without restriction, including without limitation the rights
 *  to use, copy, modify, merge, publish, distribute, sublicense, and/or sell
 *  copies of the Software, and to permit persons to whom the Software is
 *  furnished to do so, subject to the following conditions:
 *   
 *  The above copyright notice and this permission notice shall be included in 
 *  all copies or substantial portions of the Software.
 *   
 *  THE SOFTWARE IS PROVIDED *AS IS*, WITHOUT WARRANTY OF ANY KIND, EXPRESS OR 
 *  IMPLIED, INCLUDING BUT NOT LIMITED TO THE WARRANTIES OF MERCHANTABILITY, 
 *  FITNESS FOR A PARTICULAR PURPOSE AND NONINFRINGEMENT. IN NO EVENT SHALL THE 
 *  AUTHORS OR COPYRIGHT HOLDERS BE LIABLE FOR ANY CLAIM, DAMAGES OR OTHER 
 *  LIABILITY, WHETHER IN AN ACTION OF CONTRACT, TORT OR OTHERWISE, ARISING FROM,
 *  OUT OF OR IN CONNECTION WITH THE SOFTWARE OR THE USE OR OTHER DEALINGS IN
 *  THE SOFTWARE.
 */

/// <reference path="_references.ts"/>

module powerbi.visuals.sampleData {

    import sampleDataViews = powerbi.visuals.sampleDataViews;
    
    export class SampleData {

        private static data = [
            new sampleDataViews.DistrictSalesData(),
            new sampleDataViews.FileStorageData(),
            new sampleDataViews.ImageData(),
            new sampleDataViews.ProfitLossData(),
            new sampleDataViews.RichtextData(),
            new sampleDataViews.SalesByCountryData(),
            new sampleDataViews.SalesByDayOfWeekData(),
            new sampleDataViews.ServicesByUsers(),
            new sampleDataViews.SimpleFunnelData(),
            new sampleDataViews.SimpleGaugeData(),
            new sampleDataViews.SimpleMatrixData(),
            new sampleDataViews.SimpleTableData(),
            new sampleDataViews.TeamScoreData(),
            new sampleDataViews.SimpleTreeData(),
            new sampleDataViews.ProductSalesByDate(),
            new sampleDataViews.SimpleDotPlotData(),
<<<<<<< HEAD
            new sampleDataViews.SimpleDateData()
=======
            new sampleDataViews.SimpleHistogramData()
>>>>>>> 7c659983
        ];

        /**
         * Returns sample data view for a visualization element specified.
         */
        public static getSamplesByPluginName(pluginName: string) {

            let samples = this.data.filter((item) => item.hasPlugin(pluginName));

            if (samples.length > 0) {
                return samples;
            }

            return this.data.filter((item) => item.hasPlugin("default"));
        }

        /**
         * Returns sampleDataView Instance for a visualization element specified.
         */
        public static getDataViewsBySampleName(sampleName: string) {
            return this.data.filter((item) => (item.getName() === sampleName))[0];
        } 
    }     
}<|MERGE_RESOLUTION|>--- conflicted
+++ resolved
@@ -49,11 +49,8 @@
             new sampleDataViews.SimpleTreeData(),
             new sampleDataViews.ProductSalesByDate(),
             new sampleDataViews.SimpleDotPlotData(),
-<<<<<<< HEAD
+            new sampleDataViews.SimpleHistogramData(),
             new sampleDataViews.SimpleDateData()
-=======
-            new sampleDataViews.SimpleHistogramData()
->>>>>>> 7c659983
         ];
 
         /**
