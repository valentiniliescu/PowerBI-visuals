﻿/*
*  Power BI Visualizations
*
*  Copyright (c) Microsoft Corporation
*  All rights reserved. 
*  MIT License
*
*  Permission is hereby granted, free of charge, to any person obtaining a copy
*  of this software and associated documentation files (the ""Software""), to deal
*  in the Software without restriction, including without limitation the rights
*  to use, copy, modify, merge, publish, distribute, sublicense, and/or sell
*  copies of the Software, and to permit persons to whom the Software is
*  furnished to do so, subject to the following conditions:
*   
*  The above copyright notice and this permission notice shall be included in 
*  all copies or substantial portions of the Software.
*   
*  THE SOFTWARE IS PROVIDED *AS IS*, WITHOUT WARRANTY OF ANY KIND, EXPRESS OR 
*  IMPLIED, INCLUDING BUT NOT LIMITED TO THE WARRANTIES OF MERCHANTABILITY, 
*  FITNESS FOR A PARTICULAR PURPOSE AND NONINFRINGEMENT. IN NO EVENT SHALL THE 
*  AUTHORS OR COPYRIGHT HOLDERS BE LIABLE FOR ANY CLAIM, DAMAGES OR OTHER 
*  LIABILITY, WHETHER IN AN ACTION OF CONTRACT, TORT OR OTHERWISE, ARISING FROM,
*  OUT OF OR IN CONNECTION WITH THE SOFTWARE OR THE USE OR OTHER DEALINGS IN
*  THE SOFTWARE.
*/

/// <reference path="../_references.ts"/>

module powerbitests.performanceTestsHelpers {
    import DataViewValueColumns = powerbi.DataViewValueColumns;
    import DataViewTransform = powerbi.data.DataViewTransform;
    import ValueType = powerbi.ValueType;
    import PrimitiveType = powerbi.PrimitiveType;
    import DataViewMetadataColumn = powerbi.DataViewMetadataColumn;
    import DataViewMatrix = powerbi.DataViewMatrix;

    export function getDataViewByVisual(visualsType: String): powerbi.DataView {

        var dataTypeNumber = ValueType.fromPrimitiveTypeAndCategory(PrimitiveType.Double);

        switch (visualsType) {

            case "gauge":
                var gaugeDataViewMetadata: powerbi.DataViewMetadata = {
                    columns: [
                        {
                            displayName: "col1",
                            roles: { "Y": true },
                            isMeasure: true
                        }, {
                            displayName: "col2",
                            roles: { "MinValue": true },
                            isMeasure: true
                        }, {
                            displayName: "col3",
                            roles: { "MaxValue": true },
                            isMeasure: true
                        }, {
                            displayName: "col4",
                            roles: { "TargetValue": true },
                            isMeasure: true
                        }],
                    groups: [],
                    measures: [0]
                };

                return {
                    metadata: gaugeDataViewMetadata,
                    single: { value: 500 },
                    categorical: {
                        values: DataViewTransform.createValueColumns([
                            {
                                source: gaugeDataViewMetadata.columns[0],
                                values: [500]
                            }, {
                                source: gaugeDataViewMetadata.columns[1],
                                values: [0]
                            }, {
                                source: gaugeDataViewMetadata.columns[2],
                                values: [500]
                            }, {
                                source: gaugeDataViewMetadata.columns[3],
                                values: [200]
                            }])
                    }
                };

            case "table":
                var tableColumns = getYears().map((year, index) => { return { displayName: String(year), type: dataTypeNumber, index: index }; });
                return {
                    metadata: { columns: tableColumns },
                    table: {
                        columns: tableColumns,
                        rows: [getPopulationUSA(), getPopulationCanada()]
                    }
                };
            case "matrix":
                var dataTypeString = ValueType.fromPrimitiveTypeAndCategory(PrimitiveType.Text);
                var measureSource1: DataViewMetadataColumn = { displayName: "measure1", type: dataTypeNumber, isMeasure: true, index: 3, objects: { general: { formatString: "#.0" } } };
                var measureSource2: DataViewMetadataColumn = { displayName: "measure2", type: dataTypeNumber, isMeasure: true, index: 4, objects: { general: { formatString: "#.00" } } };
                var measureSource3: DataViewMetadataColumn = { displayName: "measure3", type: dataTypeNumber, isMeasure: true, index: 5, objects: { general: { formatString: "#" } } };

                var rowGroupSource1: DataViewMetadataColumn = { displayName: "RowGroup1", queryName: "RowGroup1", type: dataTypeString, index: 0 };
                var rowGroupSource2: DataViewMetadataColumn = { displayName: "RowGroup2", queryName: "RowGroup2", type: dataTypeString, index: 1 };
                var rowGroupSource3: DataViewMetadataColumn = { displayName: "RowGroup3", queryName: "RowGroup3", type: dataTypeString, index: 2 };

                var matrixThreeMeasuresThreeRowGroups: DataViewMatrix = {
                    rows: {
                        root: {
                            children: [{
                                level: 0,
                                value: "North America",
                                children: [{
                                    level: 1,
                                    value: "Canada",
                                    children: [{
                                        level: 2,
                                        value: "Ontario",
                                        values: {
                                            0: {
                                                value: 1000
                                            },
                                            1: {
                                                value: 1001,
                                                valueSourceIndex: 1
                                            },
                                            2: {
                                                value: 1002,
                                                valueSourceIndex: 2
                                            }
                                        }
                                    }, {
                                            level: 2,
                                            value: "Quebec",
                                            values: {
                                                0: {
                                                    value: 1010
                                                },
                                                1: {
                                                    value: 1011,
                                                    valueSourceIndex: 1
                                                },
                                                2: {
                                                    value: 1012,
                                                    valueSourceIndex: 2
                                                }
                                            }
                                        }]
                                }, {
                                        level: 1,
                                        value: "USA",
                                        children: [{
                                            level: 2,
                                            value: "Washington",
                                            values: {
                                                0: {
                                                    value: 1100
                                                },
                                                1: {
                                                    value: 1101,
                                                    valueSourceIndex: 1
                                                },
                                                2: {
                                                    value: 1102,
                                                    valueSourceIndex: 2
                                                }
                                            }
                                        }, {
                                                level: 2,
                                                value: "Oregon",
                                                values: {
                                                    0: {
                                                        value: 1110
                                                    },
                                                    1: {
                                                        value: 1111,
                                                        valueSourceIndex: 1
                                                    },
                                                    2: {
                                                        value: 1112,
                                                        valueSourceIndex: 2
                                                    }
                                                }
                                            }]
                                    }]
                            }, {
                                    level: 0,
                                    value: "South America",
                                    children: [{
                                        level: 1,
                                        value: "Brazil",
                                        children: [{
                                            level: 2,
                                            value: "Amazonas",
                                            values: {
                                                0: {
                                                    value: 2000
                                                },
                                                1: {
                                                    value: 2001,
                                                    valueSourceIndex: 1
                                                },
                                                2: {
                                                    value: 2002,
                                                    valueSourceIndex: 2
                                                }
                                            }
                                        }, {
                                                level: 2,
                                                value: "Mato Grosso",
                                                values: {
                                                    0: {
                                                        value: 2010
                                                    },
                                                    1: {
                                                        value: 2011,
                                                        valueSourceIndex: 1
                                                    },
                                                    2: {
                                                        value: 2012,
                                                        valueSourceIndex: 2
                                                    }
                                                }
                                            }]
                                    }, {
                                            level: 1,
                                            value: "Chile",
                                            children: [{
                                                level: 2,
                                                value: "Arica",
                                                values: {
                                                    0: {
                                                        value: 2100
                                                    },
                                                    1: {
                                                        value: 2101,
                                                        valueSourceIndex: 1
                                                    },
                                                    2: {
                                                        value: 2102,
                                                        valueSourceIndex: 2
                                                    }
                                                }
                                            }, {
                                                    level: 2,
                                                    value: "Parinacota",
                                                    values: {
                                                        0: {
                                                            value: 2110
                                                        },
                                                        1: {
                                                            value: 2111,
                                                            valueSourceIndex: 1
                                                        },
                                                        2: {
                                                            value: 2112,
                                                            valueSourceIndex: 2
                                                        }
                                                    }
                                                }]
                                        }]
                                }

                            ]
                        },
                        levels: [{
                            sources: [rowGroupSource1]
                        }, {
                                sources: [rowGroupSource2]
                            }, {
                                sources: [rowGroupSource3]
                            }]
                    },
                    columns: {
                        root: {
                            children: [{
                                level: 0
                            }, {
                                    level: 0,
                                    levelSourceIndex: 1
                                }, {
                                    level: 0,
                                    levelSourceIndex: 2
                                }]
                        },
                        levels: [{
                            sources: [
                                measureSource1,
                                measureSource2,
                                measureSource3]
                        }]
                    },
                    valueSources: [
                        measureSource1,
                        measureSource2,
                        measureSource3]
                };

                return {
                    metadata: { columns: [rowGroupSource1, rowGroupSource2, rowGroupSource3], segment: {} },
                    matrix: matrixThreeMeasuresThreeRowGroups
                };
            case "texbox":
                return {
                    metadata: {
                        columns: [],
                        objects: {
                            general: {
                                paragraphs: [
                                    {
                                        horizontalTextAlignment: "center",
                                        textRuns: [{
                                            value: "Example Text",
                                            textStyle: {
                                                fontFamily: "Heading",
                                                fontSize: "24px",
                                                textDecoration: "underline",
                                                fontWeight: "300",
                                                fontStyle: "italic",
                                                float: "left"
                                            }
                                        }]
                                    }]
                            }
                        }
                    }
                };
            case "image":
                var imageBase64value = "data:image/png;base64,iVBORw0KGgoAAAANSUhEUgAAANgAAADYCAYAAAH+Jx17AAAAAXNSR0IArs4c6QAAAARnQU1BAACxjwv8YQUAAAAJcEhZcwAACxMAAAsTAQCanBgAABxTSURBVHhe7Z0JdBRltoBdZtTRp09nnOe8M/PeTDrKJgiCOm7gigKiIIIsgtuwCwKmk5A9ECEhJEgwKIuAgCBrRCDsGAVNAgZZjCjBEBIISScRQnBUFKjJX97SqvJWd3V17bnfOd856fxb3b656eqq6uqLQmFRUXVP+FE/us8uurJ57NALYRGPcGI7pqeXQhdtvLundpB8UiWDXiwsottvtlitQS/mieh9FptIje5fDGvDtM9iYrD2QIsJCI/RxZSQ99N1MaXHgthiAvKfmbostrQgl2PK+woI/XVZDJp/01dA6K9LzqBZMlb+MzNgZP3f8MKjnxH3030xf7+jxYT+Qf2BPJY5QtJPl8XkyhcRNGQxJYXFsDZM5y2mGlMXuyXhlTJsIjUGvRhGj5nz87HJ5eqyGMbSz2r6m7aYnB1HG1rBj/rRWJMXr9xX010eFRO6aGNxYd01D2Zk7sUmxoRh6sEmUStMoR5sErXCFOrBJlErTKEebBK1BjveHottKc7/+cUIwPoEWkxAeIx2xsD66baY/DFD/DumfDEx4sdCe8iLYbveDPHjX/oLP4gVdxAQtwuyxaCZfyxG/PiX/sIPYjHaxvf6TT/dFmO73eznwq/3848Z8n66LYb9jiH+nfMXE0hZ86bk97othiHvp8tiajV9Mez3SjprsaDAJlErTKEebBK1whTaGb768BPYxJgwRF9mF1Vef/uriUdNWSwUdpY23PtgZmahfEPvTks9Al3swYaSC5fvq/o+7Jn5yxfeFP3cefkGq9WUN0B5HPe79O2+8AGzF8W0SRx7BtsQvTU8sFDevYciBaYVOwSGtSvZOmH0T/58KOPVD/hJnRaYWh0bmBx5u+rAggEbL9eWgU3fvFjS1vD9t9DyK+J2TDWBYSi1iccxNQUWqJ2B9RHryMCGLUhG+4gVBwbDfkHog6HUJvxeUHNg7J0nhnyckrYMTA0dJw1C5xG0bcYw5Sid/GI6KjCmHKwPkwKTodQm/F7QsBpjYPMI2iYwJvs3rgbsGKtcWwWmp00iMKw9VG0RmMfbgwuP6quLd06O/fkgkR0CMwTXBiZm1Rcn//7Y61nT2iSOq8E2Rk9NDSwYsj72hQ9fuvGdVgmj6rEND6RtA1PLWx/XXv3QnIPN+s1dskYc2N1pKWXQxR3sLK+/buHumr7w0LnEbaxIax477N/ibDGh2d5kbSi5vMz37V+ef3v1AnkASsJQ+zClsWbmFfqevS8j4wtsg9UK05nPCo67NG5DefjEjfsneLxPaT6roiQsYyxzC6pvGLTk8F2PTM/e44nqo/ljDsEISxsHtqgZwvLGgS1qhrC8cWCLmiEsbxzYomYIyxsHtqgZwvLGgS1qhrA8D9aOiZ3oE3t7SszZotKT/x/UpHrLLw5g7aFoyKRq5RcHsPZQpcD0FmLiwdr9+eb2ZXDQ7VfkfYKelJ1oUALrryTExIO1+1O3wI6f9MHwwGDjMSEmHqzdn7oFFizYHHIhJh6s3Z+GBSY/Ni9H3KYkxMSDtWOMeSeVbzMsMHm7/GSFvB0TYuLB2jFMD0zeB2uXCzHxYO0YjgtM+HCC8AEFJobpgYk/DsCQt2NCTDwwjEdoxzA9MDHyC/SVhJh4YCiP0I5heGDsgxurPt0Cj6Rg4zEhJh4YyiO0YxgeWCCwOeRCTDwwjEdox7A8MAY2j1iIiQeG8AjtGKb8KQptSpcesT9V8RxyISYeGMIjtGOY/s9DUA7WRxBi4oHuPEI7hmWByf+hYH0EISYe6M4jtGNYFhhTDNYuCDHxQHceoR2DAmtU18Dkl9BifQQhJh7oziO0Y1gS2PwdOdD6K1g/QYiJB7rzCO0YhgemBvauG5tLEGLigSE8QjuGLQLD5hELMfHAEB6hHUP3wATle/FKYGPlQkw8MIxHaMcwLDAlxXsiaoWYeGDbeIR2DNMD0yLExAPbxiO0YzguMKw9VCkwvYWYeLD2UCw9yf23LQLDLqjUosfb6/xdk8em85Nii5ohv7iRYIuaISxvHNiiZgjLGwe2qBnC8saBLWqGsLw5ZO2svvPeKZM/D48cYPgF0LCkdbzxSVXrjukT5rdLjq7DNlCrML292FBSd83iouo7b0uJK8c2Wo0wlTNY98XJjuNW501Rc30jDHEm7GLOpLzK65fsqenXJnFcrWsCs4LlnzX8efz68g7v7vU9z+45cvurcYc9kU+eE57QWydE10BXwihKSi5c/v6B6hsmbCzvMWDe8u13p04qaRbzwr893p5BX+Xr+A9oWEXje/lLlu+vbR61rqLfoKVfj30ie857LeNHfhsW0QV9ovWSEiaDVcOCT333jF5T9so9aSl7W8YNbwiPGmjJB9Qwm0zCtpaebpa6rXLwiwvXFjbuMzZgT4YTdHzClu313RP93o7oDhPiasIjn9b94yt20/EJs+rztFZJCXOYlDCHSQlzmJQwh6mUMHZH1qIi7vd2EjZNCiXsZ7C+dtK7et1YfkMpYT+D9bWb7Sd4KyhhANbXjlLCAKyv3vbMGs3FrpzuV2ycWEsSxj7YyS5BxW5Pe7Cy1O8dJkPVyoRhV7PJwcaJNSxh7N7BeqDmFobBSAkTaRSBPhYTjJQwkUYSuSwDXTNYKWEi/YH1lxsIbEyw6pEwtQhXYgu6LmFMf2D9g5USJtIfWH9Mf2D9g5USJtIfWH+5bI9QiUAf0FKrUsJgGRT5HGpxfcL8gfXXIiVMpD+w/ky29xcIbJxWKWEi9YYdCdHyoUF/UsJEGo0eh6woYSLNAltbrZQwkf7A+mOy701SAzZWjZQwkf7A+gfSH+yoPjYmkJQwkf7A+qvRH1j/QFLCRPoD669Gf2D9A0kJE+kPrH8gA72eYWMCSQkT6Q+svz+NekNNCROpFnbLIHZGmt2Llr0xZrLHbEdCLdj6aqSEiTQLbG21UsJEGo0eZ50pYUHITp+wf31q76LGkH8ReKhSwhwmJcxhKiUM62tHKWEA1teOUsIArK/dvHVCxAlKGID1tZO9Z81azm8oJcxhUMIcBiXMYVDCHIYn4ilKmJNYkFd2RfYnJ/6+cn9tj8j3dqTeOyX1y/DxA3/EgnWDjk+YGjiOuziJ4y7J47jf7Sg93Wz1gbrOfee+s6rjlLRDNyeMRZ8Yu9okEqaVgtIzN2w6VHdHtxkzt4RH9TXlK+cDSQnTiXlFNd1jN5bH3Dox8lDL+BHfebxPGnJnOUqYiTT+a75081enwubtrn646+uvv3Xf1IzSmxPGfBse1f+Xe/oGkhJmY1bu/ebmSVuO9Zqad2jZHZOSKz3eJ851fm1GATQTdmVv2ff/2HSo/o607cfGw68IO8BuqJWd77sxdevxhxM37J306IwZ21rFjTgt/pcIXQkrmLq56qrXdlS+/FjjXuhtkxKOhHl7BNwThaGEkRSW1F0zs6D6lpSN+17tMuONorbJXp8nsv9PWEICCVMSocK+HqP38oo/RDRWzQdf13eYl+97tlN62j6972MPyxHBsrO8/rrsj050Grb6yLDWCSMLOk+bcdCo915iYXkCg1XN7KLKKxfsPXXt+s9PPRCR8+HE7tlztrZJHFcT5n0cfUKNFjaNENh6qN4zeevxvm2Tx+y5LSX+xE3RA7/3RD6l+o2t0cJmNi3yysqumL6t+ob1h052mltQ9fLQxbkL2iSNc8S3RUAI7uftgpquaVsrX+6SNcsXHj3AsadfIBzns+RA/XUzPzr+f1G5FW3ue+OLh5Nyi6Z1mBhf3Sz2X646NwbhOpe3d9U83TVr5qbmMUPOhXm72+IUiJFC2M4FC8rNQtjOBQvKzULYzgULys1C2M4FC8rNQtjOBQvKzULYzgULys1C2M4FC8rNQtjOBQvKzULYzgULys1C2M4FC8rNQti/Qf5la1ZbXMxdBpsmBQvKzULYErB+odoy9vlzrRNG/6TVm+Nf+qnTlImHXliwcBJs5s9gi7lZCFsC1s9Otowddgo2lRLGwPrZzQ4TvZWO2Vg95YOWgfWzo47aWL3kg5aB9bOju0pPN6OENYL1s6NxazcPo4Q1gvWzo4nrNg2hhDWC9TNC7EtKxd6f+jw6TpASBmD9jDAQ8ru/ybUsYexGlUr3TGTfPouN0UvIkQSsnxEGwjYJS1nzJmySeoxKHORIAtbPCANhWcLYTZeDueGyElq//cGfkCMJWD8jDISpCWN3yDYCVp3YelqFHEnA+hlhIExNmF5ftI2BradVyJEErJ8RBsI1CdPzi7chRxKwfkYYCNckjIGtqUXIkQSsnxEGwjYJC/TViGr2IrFxWoQcScD6KcmeVLXIxwbCNglj77mwMWID7bTotfMBOZKA9VOSEibSH2rnCCTkSALWT0lKmEilox8MSpgNE6bHHIGEHEnA+ilJCRPpbw69du0hRxKwfkpSwkRuKc6HEb+F7ZRgY4IVciRhaUEu50/xeEqYSH9g/bUIOZIASygiHk8JE+kPrL8WIUcSYAlFxOMpYSDrowSbGxujRciRBFhGEfF4Slijgb6gFBujVciRBFhGEfH4Jp+w4yd90AvnscwR6DitQo4kwFKKiMc3mYSxJz7Yb5PV8yi9IORIAiyniHh8k0iYVihhUm2fMIEtje/PsDW1CDmSAMsoIh5PCVMJO0WDrRuskCMJsIQi4vGUsCDQI2mQIwkwvSLi8ZSwIAn1vBjkSAJMrYh4fJNIGNsrVDrjzH7PrkEMBmwetUKOJMC0iojHN4mEqTnSIbjFzwFgAbYWNlaNkCMJMK0i4vGUMMRARz4Y2Dg1Qo4kwJSKiMdTwhQMVGnYGDVCjiTAlIqIx1PC/OgPf1dh+RNyJAGmVEQ8nhLmR7Ybr4TW1zHIkQSYUhHxeEqYH42YE3IkAaZURDyeEuZHSphU2yeMHfxVghIWokYkzB9bNB4QhhxJgCkVEY+nhCnYNr4XjMbReogKciQBplREPJ4SpmAgsDFqhBxJgCkVEY+nhMkMVFkC2Fg1Qo4kwJSKiMc3iYSJYddwsNcf1p+9+RX0t4MhR+trIhNyJAGmVUQ8vsklTA+w9dUKOZIA0yoiHk8JCxJWndj6aoUcSYCpFRGPp4QFAZ1xdlDC6JoOnRMmll2DyBIY6CJRtYSykyEXciQBllFEPN6VCVMy2L1BlnC2m4/NpVXIkQRYThHx+CaVMH+yxGg9xxWMkCMJ8HwpIh5PCTNZyJEEeL4UEY+nhJks5EgCPF+KiMdTwkwWciQB62dHKWEA1s+Ojs/JHU4JawTrZ0cpYQDWz45uO3yqPSWsEayfHXXUxuolH7QMrJ/dbBk75LRjNlZP+aBlYP3sZHhk37OwqZQwxsB582aFRz7NhUf1tZUt44ae6T1nzvrZayuvhE2lhDkOLCg3C2E7FywoNwthOxcsKDcLYTsXLCg3C2E7FywoNwthOxcsKDcLYTsXLCg3C2E7FywoNwthO5ewiC5oYG4VwnYuzy0ou3bH1w33zNvte+HJ2W/ntp8Y4wvzPo4G6wYhbHdRXMxd9vae6lviNlV0Gb1866z2E2LLW8WOOB0W0Q19EpwkhOhukjjukhUruEtLTjT8Oe/QqXYTcvdEPZQxbdfdaVM4T+RT6BNjVyGkpkvOwdN/is49+mDvhV/1jV27e0an9PTDzcYPPos9WXYQNpuQU1nJXfnJkZN/f/PjqudbJ447FebtfgF7As0WNo8IRFER9/ulB6pviMqtaLNib+3QBzMz9rZJGlfTLObFH7An1ihhc4hQ2Fp6ulnGByeG3peRtv3mhFG14dEDf8SebD2EJQk9WdG4lxq57thN7+2re2rhLt9zj2TN2NkqblS9HnupsARhBoUlddesO/hN66wPq55+dPqMje2SY+pbxAz7HkuMkjAVYQVriyqvfC2v7NrBq0v+9v7n39yT8P6u5IemvbYvPKqv4g4ODCXsxse1tVe/vrOy84LdVf1eWLR+103jB33X+C/1AjQThLlwHHdxXmXD9Ys/rWmftLmi38hlG9OGvLN+e5/Z7+7vPH3m4daJY0+GRw042/X1mTtgCEE0PTaUXLj8jZ3l1yVtrvqfsauP/i97Oe674Mt/rDxQe9s7n9UO8OZ8lNZ79sK1D2dm7b8l2VsbHvn0eeylWcm70yYfgaUIwl2wg3MFpWdu2HS4/sbV+2vaz833dUnPOzEwcl1ZxD8nx394V2rynjsnTTzWLGbwWY+393kjDt51TE8vhc0hCPuTV8Zdsbiw7prMbRV/3XKooeWaA6eenL+renB87qcJo5Zvfq3/vCVLHsjM3H1zwssnw7xPWH60mwqMsBUrOO7SD78+02bqR5X/GpFzJKNDyvjPGy25fVJyZauEl77zRPX/yRP51Dm7nCoKJBUYYQhrKyuvZCfC5xTW/S1jx/FmY9cebT9jZ/XDi/bUjXolZ8dbPWbO/ejOyUlHWsQOO3NT9Atnb4x+5ly4N7j3N06QCozQBHul+bS8PnzN/pOdFhVV95z5SdULw5auz3zktRlFreJHn8P+2JqiVGDERUWNrzZ5ZaeuXb2/8dXmgxMdBr17uMe9U5LempNfFTl86cZlvd58e+d9U6eWtEuO+qZ5zIs/eCL7OGL3zA5SgbkMdn6GXXDaZwV3KbtCqri+/o+7y+s97O4tqw/UdZ5XUD1w+JLcGZ2nTc9vOyGqqnXiK1yzmMFceFQ/9A+EDE0qMAey6/jpP80trO0Qv+lo91E5pQP7LykZ0TZ59M4B85ev+uek5NKW8SNPNh//4nceb5+f3HAZvpOlArOYFcXFl2XmV/whYnPVVdm7fH9pfKV5YFaBb8TUvMqYfy1es6DP7EXr7p+afqDdhPG1zWOGnqXdM2dJBWYxbZMjDodF9vrR4+1BBwZcKBWYxXgietv281tk6FKBWQwVmLulArMYKjB3SwVmMVRg7pYKzGKowNwtFZjFUIG5Wyowi6ECc7dUYBZDBeZuqcAshgrM3VKBWQwVmLsNpsBuS34m8vHpsdmPvxYz084mrFk7PGd/bQ+rXHWgtuemL089cKCyoUVGXuX1UzdXXcU+PgVPoxQqMHcbTIFh48nAerxPnLt1wrhjM7Z/1h+eyl+hAnO3VGDmGh7d/8eVn1fdD08pFZjbpQKzwq4XRi9f+RL/pFKBuVsqMGv0eHucLyvjrqACc7lUYNaZ/eFn3ajAXC4VmHXGvr9pFBWYy6UCs87EdZuGUIG53KZaYG9uX8aFyph3UtG51UoF1mj/N7yKYv2dJhWYdqjA/MgKZPrmxVzh1/vh6QodNpfTCo8KTDtNusDaxvfihi1I5lZ9uoU7ftIHT4l5HKws5bcB2zY7SQWmHdcXWMdJg7jIZRncluJ8ruH7byFse8G2Ddt2u0gFph3XFhjbtXMSrPjZPwMsFqulAtMOFZjNsGORUYFphwrMhtjtfRkVmHaowALADn6wgyApa97kj/5hrzDs9/N35Oh2oMRu78nsUGA9s0ZzSwtydZXNia0lSAXmR60Fxg6jY/MF42OZI0I+oGKnQ/l2KDD2h6o3gf74qcD8aGWBCYZy/oxtPzanFVKBaYcKTIaeBcbUit7bEYpUYNqhApOh9x82e2+mBSowqVRgSKOV2qXA7LIdoUgFph0qMBl2KTA2DpvPCqnAtEMFJkPvAmPXG2rBTiecgykw2HxNYGsLUoEhjVZqhwJj10BqgZ13w+azSiow7VCBydCrwNi5MC2wk9XYfFZKBaYdKjAZehSY1rXZyWk7fnyFCkw7VGAytBYYKwy2a6cV9l4Nm9cOUoFphwpMhtoCEz6oqcdnzNh1jtgadpEKTDtUYBai5wEVI6UC0w4VmE1gxWbXe3VQgWmHCsyGsCOJ7CgkFpcVUoFphwrMxrD3d3YoNCow7VCBOQCr36tRgWmHCswhWHmOjApMO1RgMvR8tWCH8rcU58PM+mBFkVGBaYcKTIaRu2Nar00UY8WlVFRg2qECk2HG+x12YjkU2Ic4sXmNkgpMO1RgMsw6oMA+jhIK2JxGSQWmHSowGWYesdN6xT3DzMurqMC0QwUmw8wCY7L1tGDmZ8aowLRDBSbD7AJzwnZSgWmHCkwGFdhvpQLTDhWYDLMLTOs9O6jAQocKLASdUGBat5HBxmJzGiEVmHaowGSYVWBab0gqYOZHW6jAtEMFJsPoAtPjag6zd2OpwLRDBSaDXYrExrJXCGao1/6xE8psPj1uLSBg9j0TqcC0QwXmMNgrIBavkVKBaYcKzEFYdUsBKjDtUIE5ALbbauX9EqnAtEMFZnPYZ8qw+MyUCkw7ri0wdiCA7VKxQmPX7Wk9oWsFdrkXhyAVmHZcW2DByoqRXaHOzk+xw+B6HvVTA1vPrjcgpQLTDhWYBtmri/DqKBQkUw2skFhfNtZOr1L+pALTDhUYGVAqMO1QgZEBpQLTDhUYGdBgCix25XROq9jagj2zRnNLC3J1lc2JrSWYlJPNfX6sJCSfnxuLzq1WKrAmYDAFho0ntUsF1gSkArPO8e+tH0kF5nKpwKwzc9uuJ6nAXC4VmFV2vZBfUf9HKjCXSwVmjYMXLUrin1QqMHdLBWauHm+v8ykbdoyAp5QKzO1SgZljy9jBpyNXrRtTXMxdBk/nz1CBudtgCmzjl6ebv7XbN3JuQXXEvE9rxpEK7qqNWLav7tlR7x99cMx7Ze0WFFT9IymP+x08jVKowNxtMAVGGAAVmLulArMYKjB3SwVmMVRg7pYKzGKowNwtFZjFUIG5Wyowi6ECc7dUYBZDBeZuqcAsJuyVx85jiSHdIRWYxczN93XpMXP2mk5TphTdNTmlul1y1NnmMUN/8kT2uYAljHSWVGA2guO4i1cUc5et+bL26rkF1Tekby8PH7fuSNtnFpfcubDI92jGB4djBy1YmdP99TmfPDRt+oG7UidVNI8d8gOWWNIeUoG5hL1lp67N+6qhxbt7a+/P/sTXe9pHJ4YPmLdq/71TM+paJ4w744nq9yP2B0AaKxVYE6DxlfGSvLKyK+bmV/wxacOxv8VtPhpWeLSh1bavT3d9d6/v+cTcPands2ft6JASW9k6fszplrEjvw+P7EfvDXWQCoxQpKyMu2JTcf2N8wtrOqZtP/70gxlTljyePWfzPemTS29NialqkzSurmXc8Iabogc17qZ2o/eMiFRghCbY+0X2ysjeM075uPbqzPyKv+aX1t+Rs/+brouKavpk5B0aPWbVtqm9Zy16/6HMaUW3JkVVtBg/tPFVsQv6h+hWqcAIU2l8n3j9O3t97bI+rnpg8vZj3eI2lvd5MCN1zpCl62Z3nj7j4G0TEmpaxo/89sbo5856vE86fjeVCoywDSs47tLZRdzvszaUXJ6UV3ZF7+UVf+i8aN9V49eXX3fw+A/Ncj6veyR+7a64R7NmFt6c+PLJZjGDOU/U01yYtxv6x20HqcAIV5BX7PuvhXvqWiZtrug0cVNFz9mFPu/IZZvffzz7rV0d0yd/1TpxTE2L2CEN4dEDTD2aSgVGNDk2lJRcXlTW0GLZZzXd5u+qHpC988SwZ99eNee+jLQ9LeKGn/F4e58P8/ZoLJDQXxnvTks9AssSBCHAdldzDp7+06yPfeGxa4+2z/zw2APLP6t7buKmAyn933p3ZccpqfvbJo6rahX30qmbogd954nsgxZY+5QYH0xJEIQW2NHUfVUXrio8eipszYG6h2d9UvXChE3lE71rjsycU1jdH7oRpnPRRf8BL+L+nmrkzocAAAAASUVORK5CYII=";

                return {
                    metadata: {
                        columns: [],
                        objects: { general: { imageUrl: imageBase64value } }
                    }
                };
            case "multiRowCard":
                var tableDataValues1 = getYears().map((year, index) => [year, getPopulationUSA()[index], getPopulationCanada()[index]]);

                return {
                    metadata: {
                        columns: []
                    },
                    table: {
                        rows: tableDataValues1,
                        columns: [
                            {
                                displayName: "Year",
                                queryName: "year",
                                type: ValueType.fromDescriptor({ number: true })
                            }, {
                                displayName: "Population of USA",
                                isMeasure: true,
                                queryName: "population",
                                type: powerbi.ValueType.fromDescriptor({ numeric: true })
                            }, {
                                displayName: "Population of Canada",
                                isMeasure: true,
                                queryName: "populationCanada",
                                type: powerbi.ValueType.fromDescriptor({ numeric: true })
                            }

                        ]
                    }
                };
            case "dotPlot":
                let dotPlotValues: number[] = [
                    1, 2, 3, 4, 5, 6, 7, 8, 9,
                    2, 3, 3, 4, 4, 4, 5, 5, 5, 5,
                    6, 6, 6, 7, 7, 8
                ],
                dotPlotDataViewMetadata: powerbi.DataViewMetadata = {
                    columns: [{
                        displayName: "Observations",
                        queryName: "Observations",
                        type: ValueType.fromDescriptor({
                            text: true
                        }),
                        objects: {
                            dataPoint: {
                                fill: {
                                    solid: {
                                        color: "rgb(1, 184, 170)"
                                    }
                                }
                            }
                        }
                    }]
                },
                dotPlotColumns = [{
                    source: dotPlotDataViewMetadata.columns[0],
                    values: dotPlotValues
                }],
                dotPlotDataValues: DataViewValueColumns =
                    DataViewTransform.createValueColumns(dotPlotColumns);

                return {
                    metadata: dotPlotDataViewMetadata,
                    categorical: {
                        values: dotPlotDataValues
                    }
                };

            case "radarChart":
                let radarChartValues: number[] = [59, 56, 42, 34, 48, 14, 11, 5, 7, 78, 85, 90, 18, 7, 8, 9, 10],
                    radarChartDataViewMetadata: powerbi.DataViewMetadata = {
                        columns: [
                            {
                                displayName: 'Devices',
                                queryName: 'Devices',
                                type: powerbi.ValueType.fromDescriptor({ text: true })
                            },
                            {
                                displayName: 'Smartphone',
                                isMeasure: true,
                                format: "0.00",
                                queryName: 'smartphone',
                                type: powerbi.ValueType.fromDescriptor({ numeric: true }),
                                objects: { dataPoint: { fill: { solid: { color: '#1F77B4' } } } },
                            },
                            {
                                displayName: 'Tablet',
                                isMeasure: true,
                                format: "0.00",
                                queryName: 'Tablet',
                                type: powerbi.ValueType.fromDescriptor({ numeric: true }),
                                objects: { dataPoint: { fill: { solid: { color: '#FF7F0E' } } } }
                            }
                        ]
                    },
                    radarChartColumns = [{
                        source: radarChartDataViewMetadata.columns[1],
                        values: radarChartValues
                    }],
                    radarChartDataValues: DataViewValueColumns =
                        DataViewTransform.createValueColumns(radarChartColumns);

                return {
                    metadata: radarChartDataViewMetadata,
                    categorical: {
                        categories: [{
                            source: radarChartDataViewMetadata.columns[0],
                            values: radarChartDataValues,
                            identity: categoryIdentities,
                        }],
                        values: radarChartDataValues
                    }
                };

<<<<<<< HEAD
            case "timeline":
                let timelineDataViewMetadata: powerbi.DataViewMetadata ={
                        columns: [{
                            displayName: "Date",
                            queryName: "Date",
                            type: powerbi.ValueType.fromDescriptor({ dateTime: true })
                        }]
                    },
                    timelineData:  Date[] = [
                        new Date(2000, 1, 1),
                        new Date(2004, 1, 25),
                        new Date(2000, 10, 10),
                        new Date(2001, 3, 12),
                        new Date(2008, 6, 10),
                        new Date(2008, 7, 10),
                        new Date(2000, 1, 1),
                        new Date(2017, 1, 1),
                        new Date(2016, 1, 1),
                        new Date(2015, 1, 1)
                    ],
                    timelineFieldExpr = powerbi.data.SQExprBuilder.fieldExpr({
                        column: {
                            schema: "d",
                            entity: "table1",
                            name: "country"
                        }
                    }),
                    timelineCategoryIdentities = timelineData.map((item: Date) => {
                        var expr = powerbi.data.SQExprBuilder.equal(
                            timelineFieldExpr,
                            powerbi.data.SQExprBuilder.dateTime(item));
        
                        return powerbi.data.createDataViewScopeIdentity(expr);
                    });

                return {
                    metadata: timelineDataViewMetadata,
                    categorical: {
                        categories: [{
                            source: timelineDataViewMetadata.columns[0],
                            values: timelineData,
                            identity: timelineCategoryIdentities
=======
            case "histogram":
                let histogramValues: number[] = [
                        36, 25, 38, 46, 55, 68, 72, 55, 36, 38,
                        67, 45, 22, 48, 91, 46, 52, 61, 58, 55,
                        25, 30, 34, 35, 33, 32, 8, 10, 1, 4, 3,
                        96, 86, 35, 22, 23, 21, 20, 19, 16, 89,
                        100, 105, 103, 101, 101, 100, 5, 6, 5,
                        11, 19, 18, 18, 17, 14, 3, 2, 1, 6, 75,
                        31, 31, 32, 33, 34, 30, 29, 45, 42, 43,
                        27, 28, 29, 26, 25, 24, 23, 30, 31, 32
                    ],
                    histogramDataViewMetadata: powerbi.DataViewMetadata = {
                    columns: [{
                        displayName: "Age",
                        queryName: "Age",
                        type: ValueType.fromDescriptor({
                            text: true
                        }),
                        objects: {
                            dataPoint: {
                                fill: {
                                    solid: {
                                        color: "rgb(1, 184, 170)"
                                    }
                                }
                            }
                        }
                    }]
                };

                return {
                    metadata: histogramDataViewMetadata,
                    categorical: {
                        categories: [{
                            source: histogramDataViewMetadata.columns[0],
                            values: histogramValues
>>>>>>> 7c659983
                        }]
                    }
                };

            default:
                var fieldExpr = powerbi.data.SQExprBuilder.fieldExpr({ column: { schema: "s", entity: "table1", name: "country" } });

                var categoryIdentities = getYears().map((value) => {
                    return powerbi.data.createDataViewScopeIdentity(powerbi.data.SQExprBuilder.equal(fieldExpr, powerbi.data.SQExprBuilder.text(String(value))));
                });

                var columns = [
                    {
                        source: {
                            displayName: "Population of USA",
                            queryName: "usa",
                            type: powerbi.ValueType.fromDescriptor({ numeric: true })
                        },
                        values: getPopulationUSA()
                    },
                    {
                        source: {
                            displayName: "Population of Canada",
                            queryName: "canada",
                            type: powerbi.ValueType.fromDescriptor({ numeric: true })
                        },
                        values: getPopulationCanada()
                    }
                ];

                var dataValues: DataViewValueColumns = DataViewTransform.createValueColumns(columns);

                var metadata = {
                    columns: [
                        {
                            displayName: "Population",
                            queryName: "population",
                            type: powerbi.ValueType.fromDescriptor({ text: true })
                        }
                    ]
                };

                var data = {
                    metadata: metadata,
                    categorical: {
                        categories: [
                            {
                                source: metadata.columns[0],
                                values: getYears(),
                                identity: categoryIdentities
                            }
                        ],
                        values: dataValues
                    },
                    single: { value: 559.43 }
                };

                return data;
        }
    }

    export function getExpectedTime(visualsType: String, defaultMeasureTime: number) {
        return defaultMeasureTime * getCorrectionFactor(visualsType);
    }

    function getCorrectionFactor(visualsType: String) {
        switch (visualsType) {
            case "donutChart":
            case "pieChart":
                return 100;
            default:
                return 6;
        }
    }

    export class Timer {

        private startTime: number = 0;
        private diffTime: number = 0;

        public start(): Timer {
            this.startTime = Date.now();
            return this;
        }

        public pause(): Timer {
            this.diffTime += Date.now() - this.startTime;
            return this;
        }

        public stop(): number {
            return Date.now() - this.startTime;
        }

        public getResult(): number {
            return this.diffTime;
        }
    }

    function getYears(): number[] {
        return [
            1935, 1936, 1937, 1938, 1939, 1940, 1941, 1942, 1943, 1944, 1945, 1946, 1947, 1948, 1949, 1950,
            1951, 1952, 1953, 1954, 1955, 1956, 1957, 1958, 1959, 1960, 1961, 1962, 1963, 1964, 1965, 1966, 1967, 1968, 1969,
            1970, 1971, 1972, 1973, 1974, 1975, 1976, 1977, 1978, 1979, 1980, 1981, 1982, 1983, 1984, 1985, 1986, 1987, 1988,
            1989, 1990, 1991, 1992, 1993, 1994, 1995, 1996, 1997, 1998, 1999, 2000, 2001, 2002, 2003, 2004, 2005, 2006, 2007,
            2008, 2009, 2010, 2011, 2012, 2013
        ];
    }

    function getPopulationUSA(): number[] {
        return [
            127.362, 128.181, 128.961, 129.969, 131.028, 132.165, 133.002, 134.464, 136.003, 138.083, 139.994, 140.008,
            145.023, 148.013, 149.336, 151.861, 154.056, 156.431, 159.047, 161.948, 163.476, 166.578, 169.637, 172.668,
            175.642, 179.979, 182.992, 185.771, 188.483, 191.141, 193.526, 195.576, 197.457, 199.399, 201.385, 203.984,
            206.827, 209.284, 211.357, 213.342, 215.465, 217.563, 219.760, 222.095, 224.567, 227.225, 229.466, 231.664,
            233.792, 235.825, 237.924, 240.133, 242.289, 244.499, 246.819, 249.623, 252.981, 256.514, 259.919, 263.126,
            266.278, 269.394, 272.647, 275.854, 279.040, 282.172, 285.082, 287.804, 290.326, 293.046, 295.753, 298.593,
            301.580, 304.375, 307.007, 309.330, 311.583, 313.874, 316.129
        ];
    }

    function getPopulationCanada(): number[] {
        return [
            11.135, 11.242, 11.339, 11.448, 11.565, 11.682, 11.810, 11.962, 12.125, 12.291, 12.441,
            12.637, 12.919, 13.167, 13.475, 13.737, 14.050, 14.496, 14.886, 15.330, 15.736, 16.123, 16.677, 17.120,
            17.522, 17.909, 18.271, 18.614, 18.964, 19.325, 19.678, 20.048, 20.412, 20.744, 21.028, 21.324, 21.962,
            22.218, 22.492, 22.808, 23.143, 23.450, 23.726, 23.963, 24.202, 24.516, 24.820, 25.117, 25.367, 25.608,
            25.843, 26.101, 26.449, 26.795, 27.282, 27.698, 28.031, 28.367, 28.682, 28.999, 29.302, 29.611, 29.907,
            30.157, 30.404, 30.689, 31.021, 31.373, 31.676, 31.941, 32.245, 32.576, 32.930, 33.318, 33.727, 34.127,
            34.484, 34.880, 35.100
        ];
    }

}<|MERGE_RESOLUTION|>--- conflicted
+++ resolved
@@ -447,7 +447,46 @@
                     }
                 };
 
-<<<<<<< HEAD
+            case "histogram":
+                let histogramValues: number[] = [
+                        36, 25, 38, 46, 55, 68, 72, 55, 36, 38,
+                        67, 45, 22, 48, 91, 46, 52, 61, 58, 55,
+                        25, 30, 34, 35, 33, 32, 8, 10, 1, 4, 3,
+                        96, 86, 35, 22, 23, 21, 20, 19, 16, 89,
+                        100, 105, 103, 101, 101, 100, 5, 6, 5,
+                        11, 19, 18, 18, 17, 14, 3, 2, 1, 6, 75,
+                        31, 31, 32, 33, 34, 30, 29, 45, 42, 43,
+                        27, 28, 29, 26, 25, 24, 23, 30, 31, 32
+                    ],
+                    histogramDataViewMetadata: powerbi.DataViewMetadata = {
+                    columns: [{
+                        displayName: "Age",
+                        queryName: "Age",
+                        type: ValueType.fromDescriptor({
+                            text: true
+                        }),
+                        objects: {
+                            dataPoint: {
+                                fill: {
+                                    solid: {
+                                        color: "rgb(1, 184, 170)"
+                                    }
+                                }
+                            }
+                        }
+                    }]
+                };
+
+                return {
+                    metadata: histogramDataViewMetadata,
+                    categorical: {
+                        categories: [{
+                            source: histogramDataViewMetadata.columns[0],
+                            values: histogramValues
+                        }]
+                    }
+                };
+
             case "timeline":
                 let timelineDataViewMetadata: powerbi.DataViewMetadata ={
                         columns: [{
@@ -490,44 +529,6 @@
                             source: timelineDataViewMetadata.columns[0],
                             values: timelineData,
                             identity: timelineCategoryIdentities
-=======
-            case "histogram":
-                let histogramValues: number[] = [
-                        36, 25, 38, 46, 55, 68, 72, 55, 36, 38,
-                        67, 45, 22, 48, 91, 46, 52, 61, 58, 55,
-                        25, 30, 34, 35, 33, 32, 8, 10, 1, 4, 3,
-                        96, 86, 35, 22, 23, 21, 20, 19, 16, 89,
-                        100, 105, 103, 101, 101, 100, 5, 6, 5,
-                        11, 19, 18, 18, 17, 14, 3, 2, 1, 6, 75,
-                        31, 31, 32, 33, 34, 30, 29, 45, 42, 43,
-                        27, 28, 29, 26, 25, 24, 23, 30, 31, 32
-                    ],
-                    histogramDataViewMetadata: powerbi.DataViewMetadata = {
-                    columns: [{
-                        displayName: "Age",
-                        queryName: "Age",
-                        type: ValueType.fromDescriptor({
-                            text: true
-                        }),
-                        objects: {
-                            dataPoint: {
-                                fill: {
-                                    solid: {
-                                        color: "rgb(1, 184, 170)"
-                                    }
-                                }
-                            }
-                        }
-                    }]
-                };
-
-                return {
-                    metadata: histogramDataViewMetadata,
-                    categorical: {
-                        categories: [{
-                            source: histogramDataViewMetadata.columns[0],
-                            values: histogramValues
->>>>>>> 7c659983
                         }]
                     }
                 };
