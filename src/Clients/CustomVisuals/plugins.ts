--- conflicted
+++ resolved
@@ -131,28 +131,27 @@
         create: () => new samples.ForceGraph()
     };
 
-    export var plotly3DSurface: IVisualPlugin = {
-        name: 'plotly3DSurface',
-        capabilities: samples.Plotly3DSurface.capabilities,
-        create: () => new samples.Plotly3DSurface()
+    export var plotly3DSurface: IVisualPlugin = {
+        name: 'plotly3DSurface',
+        capabilities: samples.Plotly3DSurface.capabilities,
+        create: () => new samples.Plotly3DSurface()
     };
 
-<<<<<<< HEAD
-    export var plotlyBoxPlot: IVisualPlugin = {
-        name: 'plotlyBoxPlot',
-        capabilities: samples.PlotlyBoxPlot.capabilities,
-        create: () => new samples.PlotlyBoxPlot()
-=======
-    export var plotlyHeatmap: IVisualPlugin = {
-        name: 'plotlyHeatmap',
-        capabilities: samples.PlotlyHeatmap.capabilities,
-        create: () => new samples.PlotlyHeatmap()
+    export var plotlyHeatmap: IVisualPlugin = {
+        name: 'plotlyHeatmap',
+        capabilities: samples.PlotlyHeatmap.capabilities,
+        create: () => new samples.PlotlyHeatmap()
     };
 
-    export var plotlyContour: IVisualPlugin = {
-        name: 'plotlyContour',
-        capabilities: samples.PlotlyContour.capabilities,
-        create: () => new samples.PlotlyContour()
->>>>>>> 704c55db
+    export var plotlyContour: IVisualPlugin = {
+        name: 'plotlyContour',
+        capabilities: samples.PlotlyContour.capabilities,
+        create: () => new samples.PlotlyContour()
     };
+
+    export var plotlyBoxPlot: IVisualPlugin = {
+        name: 'plotlyBoxPlot',
+        capabilities: samples.PlotlyBoxPlot.capabilities,
+        create: () => new samples.PlotlyBoxPlot()
+    };
 }