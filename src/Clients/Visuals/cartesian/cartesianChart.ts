--- conflicted
+++ resolved
@@ -1066,7 +1066,6 @@
             // Recalculate axes now that scrollbar visible variables have been set
             axes = calculateAxes(this.layers, viewport, margin, this.categoryAxisProperties, this.valueAxisProperties, CartesianChart.TextProperties, this.isXScrollBarVisible || this.isYScrollBarVisible);
 
-<<<<<<< HEAD
             // we need to make two passes because the margin changes affect the chosen tick values, which then affect the margins again.
             // after the second pass the margins are correct.
             var doneWithMargins = false,
@@ -1078,10 +1077,10 @@
                     { width: width, height: viewport.height },
                     leftMarginLimit,
                     TextMeasurementService.measureSvgTextWidth,
+                    TextMeasurementService.estimateSvgTextHeight,
                     axes,
-                    needRotate,
                     bottomMarginLimit,
-                    properties,
+                    CartesianChart.TextProperties,
                     this.isXScrollBarVisible || this.isYScrollBarVisible,
                     showOnRight,
                     renderXAxis,
@@ -1094,32 +1093,6 @@
                     xMax = tickLabelMargins.xMax;
 
                 maxMainYaxisSide += CartesianChart.LeftPadding;
-=======
-            // Calculate margins with axis properties
-            var margins = AxisHelper.getTickLabelMargins(
-                { width: width, height: viewport.height },
-                leftMarginLimit,
-                TextMeasurementService.measureSvgTextWidth,
-                TextMeasurementService.estimateSvgTextHeight,
-                axes.x,
-                axes.y1,
-                bottomMarginLimit,
-                CartesianChart.TextProperties,
-                axes.y2,
-                this.isXScrollBarVisible || this.isYScrollBarVisible,
-                showOnRight,
-                renderXAxis,
-                renderYAxes,
-                renderY2Axis);
-
-            // We look at the y axes as main and second sides, if the y axis orientation is right so the main side is represents the right side
-            var maxMainYaxisSide = showOnRight ? margins.yRight : margins.yLeft,
-                maxSecondYaxisSide = showOnRight ? margins.yLeft : margins.yRight,
-                xMax = margins.xMax;
-
-            maxMainYaxisSide += CartesianChart.LeftPadding;
-            if (hasMultipleYAxes(this.layers))
->>>>>>> 6f07b394
                 maxSecondYaxisSide += CartesianChart.RightPadding;
                 xMax += CartesianChart.BottomPadding;
 
@@ -1149,16 +1122,13 @@
                 margin.right = showOnRight ? maxMainYaxisSide : maxSecondYaxisSide;
                 margin.bottom = xMax;
                 this.margin = margin;
-<<<<<<< HEAD
-=======
-                axes = calculateAxes(this.layers, viewport, margin, this.categoryAxisProperties, this.valueAxisProperties, CartesianChart.TextProperties, this.isXScrollBarVisible || this.isYScrollBarVisible);
->>>>>>> 6f07b394
+
                 width = viewport.width - (margin.left + margin.right);
 
                 // re-calculate the axes with the new margins
                 var previousTickCountY1 = axes.y1.values.length;
                 var previousTickCountY2 = axes.y2 && axes.y2.values.length;
-                axes = calculateAxes(this.layers, viewport, margin, this.categoryAxisProperties, this.valueAxisProperties);
+                axes = calculateAxes(this.layers, viewport, margin, this.categoryAxisProperties, this.valueAxisProperties, CartesianChart.TextProperties, this.isXScrollBarVisible || this.isYScrollBarVisible);
 
                 // the minor padding adjustments could have affected the chosen tick values, which would then need to calculate margins again
                 // e.g. [0,2,4,6,8] vs. [0,5,10] the 10 is wider and needs more margin.
@@ -1431,18 +1401,6 @@
                         .call(CartesianChart.darkenZeroLine);
                 }
 
-<<<<<<< HEAD
-                xAxisGraphicsElement.selectAll('text')
-                    .call(AxisHelper.LabelLayoutStrategy.rotate,
-                        width,
-                        bottomMarginLimit,
-                        TextMeasurementService.svgEllipsis,
-                        needRotate,
-                        bottomMarginLimit === tickLabelMargins.xMax,
-                        axes.x,
-                        this.margin,
-                        this.isXScrollBarVisible || this.isYScrollBarVisible);
-=======
                 let xAxisTextNodes = xAxisGraphicsElement.selectAll('text');
                 if (axes.x.willLabelsWordBreak) {
                     xAxisTextNodes
@@ -1458,7 +1416,6 @@
                             this.margin,
                             this.isXScrollBarVisible || this.isYScrollBarVisible);
                 }
->>>>>>> 6f07b394
             }
             else {
                 this.xAxisGraphicsContext.selectAll('*').remove();
