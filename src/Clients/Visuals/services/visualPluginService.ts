--- conflicted
+++ resolved
@@ -271,10 +271,6 @@
             createPlugin(plugins, powerbi.visuals.plugins.slicer, () => new Slicer({
                 behavior: new SlicerWebBehavior(),
             }));
-<<<<<<< HEAD
-            // Tornado Chart
-            createPlugin(plugins, powerbi.visuals.plugins.tornadoChart, () => new TornadoChart());
-=======
             // Radar Chart
             createPlugin(plugins, powerbi.visuals.plugins.radarChart, () => new samples.RadarChart({
                 animator: new BaseAnimator()
@@ -283,7 +279,10 @@
             createPlugin(plugins, powerbi.visuals.plugins.dotPlot, () => new samples.DotPlot({
                 animator: new BaseAnimator()
             }));
->>>>>>> 3dd0f2fb
+            // Tornado Chart
+            createPlugin(plugins, powerbi.visuals.plugins.tornadoChart, () => new TornadoChart({
+                animator: new BaseAnimator()
+            }));
         }
 
         export class MinervaVisualPluginService extends VisualPluginService {
