--- conflicted
+++ resolved
@@ -289,13 +289,12 @@
             createPlugin(plugins, powerbi.visuals.plugins.histogram, () => new Histogram({
                 animator: new BaseAnimator()
             }));
-<<<<<<< HEAD
+            // Area Range Chart
+            createPlugin(plugins, powerbi.visuals.plugins.areaRangeChart, () => new samples.AreaRangeChart({
+                animator: new BaseAnimator()
+            }));
             // Word Cloud
             createPlugin(plugins, powerbi.visuals.plugins.wordCloud, () => new samples.WordCloud({
-=======
-            // Area Range Chart
-            createPlugin(plugins, powerbi.visuals.plugins.areaRangeChart, () => new samples.AreaRangeChart({
->>>>>>> 4b03d678
                 animator: new BaseAnimator()
             }));
         }
