--- conflicted
+++ resolved
@@ -542,12 +542,10 @@
             createPlugin(plugins, powerbi.visuals.plugins.areaRangeChart, () => new samples.AreaRangeChart({
                 animator: new BaseAnimator()
             }));
-<<<<<<< HEAD
             // Tornado Chart
             createPlugin(plugins, powerbi.visuals.plugins.tornadoChart, () => new samples.TornadoChart({
                 animator: new BaseAnimator()
             }));
-=======
             if (scriptVisualEnabled) {
                 // R visual
                 createPlugin(
@@ -598,7 +596,6 @@
             }
 
             return pluginNew;
->>>>>>> 77d85597
         }
 
         export class MinervaVisualPluginService extends VisualPluginService {
