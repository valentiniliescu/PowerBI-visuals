﻿/*
 *  Power BI Visualizations
 *
 *  Copyright (c) Microsoft Corporation
 *  All rights reserved. 
 *  MIT License
 *
 *  Permission is hereby granted, free of charge, to any person obtaining a copy
 *  of this software and associated documentation files (the ""Software""), to deal
 *  in the Software without restriction, including without limitation the rights
 *  to use, copy, modify, merge, publish, distribute, sublicense, and/or sell
 *  copies of the Software, and to permit persons to whom the Software is
 *  furnished to do so, subject to the following conditions:
 *   
 *  The above copyright notice and this permission notice shall be included in 
 *  all copies or substantial portions of the Software.
 *   
 *  THE SOFTWARE IS PROVIDED *AS IS*, WITHOUT WARRANTY OF ANY KIND, EXPRESS OR 
 *  IMPLIED, INCLUDING BUT NOT LIMITED TO THE WARRANTIES OF MERCHANTABILITY, 
 *  FITNESS FOR A PARTICULAR PURPOSE AND NONINFRINGEMENT. IN NO EVENT SHALL THE 
 *  AUTHORS OR COPYRIGHT HOLDERS BE LIABLE FOR ANY CLAIM, DAMAGES OR OTHER 
 *  LIABILITY, WHETHER IN AN ACTION OF CONTRACT, TORT OR OTHERWISE, ARISING FROM,
 *  OUT OF OR IN CONNECTION WITH THE SOFTWARE OR THE USE OR OTHER DEALINGS IN
 *  THE SOFTWARE.
 */

/// <reference path="../_references.ts"/>

module powerbi.visuals {
    export interface IVisualPluginService {
        getPlugin(type: string): IVisualPlugin;
        getVisuals(): IVisualPlugin[];
        capabilities(type: string): VisualCapabilities;
        removeAnyCustomVisuals(): void;
    }

    export interface MinervaVisualFeatureSwitches {
        heatMap?: boolean;
        
        /**
         * This feature switch enables the data-dot & column combo charts.
         */
        dataDotChartEnabled?: boolean;

        /**
         * Visual should prefer to request a higher volume of data.
         */
        preferHigherDataVolume?: boolean;

        /**
         * Enable the PlayAxis visual
         */
        playAxisEnabled?: boolean;

        /**
        * Is data label per series enabled for the visual
        */
        seriesLabelFormattingEnabled?: boolean;
    }

    export interface SmallViewPortProperties {
        cartesianSmallViewPortProperties: CartesianSmallViewPortProperties;
        gaugeSmallViewPortProperties: GaugeSmallViewPortProperties;
        funnelSmallViewPortProperties: FunnelSmallViewPortProperties;
    }

    export module visualPluginFactory {

        export class VisualPluginService implements IVisualPluginService {
            private _plugins: jsCommon.IStringDictionary<IVisualPlugin>;

            public constructor() {
                this._plugins = <any>powerbi.visuals.plugins;
            }

            /**
             * Gets metadata for all registered.
             */
            public getVisuals(): IVisualPlugin[] {
                let registry = this._plugins,
                    names: string[] = Object.keys(registry);

                return names.map(name => registry[name]);
            }

            public getPlugin(type: string): IVisualPlugin {
                if (!type) {
                    return;
                }

                let plugin: IVisualPlugin = this._plugins[type];
                if (!plugin) {
                    return;
                }

                return plugin;
            }

            public capabilities(type: string): VisualCapabilities {
                let plugin = this.getPlugin(type);
                if (plugin)
                    return plugin.capabilities;
            }

            public removeAnyCustomVisuals() {
                var plugins = powerbi.visuals.plugins;
                for (var key in plugins) {
                    var p: IVisualPlugin = plugins[key];
                    if (p.custom) {
                        delete plugins[key];
                    }
                }
            }
        }

        export function createPlugin(visualPlugins: jsCommon.IStringDictionary<IVisualPlugin>, base: IVisualPlugin, create: IVisualFactoryMethod): void {
            let visualPlugin = Prototype.inherit(base);
            visualPlugin.create = create;
            visualPlugins[base.name] = visualPlugin;
        }

        function createMinervaPlugins(plugins: jsCommon.IStringDictionary<IVisualPlugin>, seriesLabelFormattingEnabled: boolean) {
            // Bar Chart
            createPlugin(plugins, powerbi.visuals.plugins.barChart, () => new CartesianChart({
                chartType: CartesianChartType.StackedBar,
                isScrollable: true, animator: new WebColumnChartAnimator(),
                behavior: new CartesianChartBehavior([new ColumnChartWebBehavior()]),
                seriesLabelFormattingEnabled: seriesLabelFormattingEnabled,
            }));
            // Card
            createPlugin(plugins, powerbi.visuals.plugins.card, () => new Card({
                isScrollable: true,
                animator: new BaseAnimator(),
            }));
            // Clustered Bar Chart
            createPlugin(plugins, powerbi.visuals.plugins.clusteredBarChart, () => new CartesianChart({
                chartType: CartesianChartType.ClusteredBar,
                isScrollable: true,
                animator: new WebColumnChartAnimator(),
                behavior: new CartesianChartBehavior([new ColumnChartWebBehavior()]),
                seriesLabelFormattingEnabled: seriesLabelFormattingEnabled,
            }));
            // Clustered Column Chart
            createPlugin(plugins, powerbi.visuals.plugins.clusteredColumnChart, () => new CartesianChart({
                chartType: CartesianChartType.ClusteredColumn,
                isScrollable: true,
                animator: new WebColumnChartAnimator(),
                behavior: new CartesianChartBehavior([new ColumnChartWebBehavior()]),
                seriesLabelFormattingEnabled: seriesLabelFormattingEnabled,
            }));
            // Column Chart
            createPlugin(plugins, powerbi.visuals.plugins.columnChart, () => new CartesianChart({
                chartType: CartesianChartType.StackedColumn,
                isScrollable: true,
                animator: new WebColumnChartAnimator(),
                behavior: new CartesianChartBehavior([new ColumnChartWebBehavior()]),
                seriesLabelFormattingEnabled: seriesLabelFormattingEnabled,
            }));
            // Data Dot Clustered Combo Chart
            createPlugin(plugins, powerbi.visuals.plugins.dataDotClusteredColumnComboChart, () => new CartesianChart({
                chartType: CartesianChartType.DataDotClusteredColumnCombo,
                isScrollable: true,
                animator: new WebColumnChartAnimator(),
                behavior: new CartesianChartBehavior([new ColumnChartWebBehavior(), new DataDotChartWebBehavior()]),
            }));
            // Data Dot Stacked Combo Chart
            createPlugin(plugins, powerbi.visuals.plugins.dataDotStackedColumnComboChart, () => new CartesianChart({
                chartType: CartesianChartType.DataDotStackedColumnCombo,
                isScrollable: true,
                animator: new WebColumnChartAnimator(),
                behavior: new CartesianChartBehavior([new ColumnChartWebBehavior(), new DataDotChartWebBehavior()]),
            }));
            // Donut Chart
            createPlugin(plugins, powerbi.visuals.plugins.donutChart, () => new DonutChart({
                animator: new WebDonutChartAnimator(),
                isScrollable: true,
                behavior: new DonutChartWebBehavior(),
            }));
            // Funnel Chart
            createPlugin(plugins, powerbi.visuals.plugins.funnel, () => new FunnelChart({
                animator: new WebFunnelAnimator(),
                behavior: new FunnelWebBehavior(),
            }));
            // Gauge
            createPlugin(plugins, powerbi.visuals.plugins.gauge, () => new Gauge({
                animator: new BaseAnimator(),
            }));
            // Hundred Percent Stacked Bar Chart
            createPlugin(plugins, powerbi.visuals.plugins.hundredPercentStackedBarChart, () => new CartesianChart({
                chartType: CartesianChartType.HundredPercentStackedBar,
                isScrollable: true,
                animator: new WebColumnChartAnimator(),
                behavior: new CartesianChartBehavior([new ColumnChartWebBehavior()]),
                seriesLabelFormattingEnabled: seriesLabelFormattingEnabled,
            }));
            // Hundred Percent Stacked Column Chart
            createPlugin(plugins, powerbi.visuals.plugins.hundredPercentStackedColumnChart, () => new CartesianChart({
                chartType: CartesianChartType.HundredPercentStackedColumn,
                isScrollable: true,
                animator: new WebColumnChartAnimator(),
                behavior: new CartesianChartBehavior([new ColumnChartWebBehavior()]),
                seriesLabelFormattingEnabled: seriesLabelFormattingEnabled,
            }));
            // Line Chart
            createPlugin(plugins, powerbi.visuals.plugins.lineChart, () => new CartesianChart({
                chartType: CartesianChartType.Line,
                isScrollable: true,
                animator: new BaseAnimator(),
                behavior: new CartesianChartBehavior([new LineChartWebBehavior()]),
                seriesLabelFormattingEnabled: seriesLabelFormattingEnabled,
            }));
            // Area Chart
            createPlugin(plugins, powerbi.visuals.plugins.areaChart, () => new CartesianChart({
                chartType: CartesianChartType.Area,
                isScrollable: true,
                animator: new BaseAnimator(),
                behavior: new CartesianChartBehavior([new LineChartWebBehavior()]),
                seriesLabelFormattingEnabled: seriesLabelFormattingEnabled,
            }));
            // Line Clustered Combo Chart
            createPlugin(plugins, powerbi.visuals.plugins.lineClusteredColumnComboChart, () => new CartesianChart({
                chartType: CartesianChartType.LineClusteredColumnCombo,
                isScrollable: true,
                animator: new WebColumnChartAnimator(),
                behavior: new CartesianChartBehavior([new ColumnChartWebBehavior(), new LineChartWebBehavior()]),
            }));
            // Line Stacked Combo Chart
            createPlugin(plugins, powerbi.visuals.plugins.lineStackedColumnComboChart, () => new CartesianChart({
                chartType: CartesianChartType.LineStackedColumnCombo,
                isScrollable: true,
                animator: new WebColumnChartAnimator(),
                behavior: new CartesianChartBehavior([new ColumnChartWebBehavior(), new LineChartWebBehavior()]),
            }));
            // Pie Chart
            createPlugin(plugins, powerbi.visuals.plugins.pieChart, () => new DonutChart({
                sliceWidthRatio: 0,
                animator: new WebDonutChartAnimator(),
                isScrollable: true,
                behavior: new DonutChartWebBehavior(),
            }));
            // Scatter Chart
            createPlugin(plugins, powerbi.visuals.plugins.scatterChart, () => new CartesianChart({
                chartType: CartesianChartType.Scatter,
                isScrollable: true,
                animator: new BaseAnimator(),
                behavior: new CartesianChartBehavior([new ScatterChartWebBehavior()]),
            }));
            // Play Chart
            createPlugin(plugins, powerbi.visuals.plugins.playChart, () => new CartesianChart({
                chartType: CartesianChartType.Play,
                isScrollable: true,
                animator: new BaseAnimator(),
                behavior: new CartesianChartBehavior([new PlayChartWebBehavior()]),
            }));
            // Treemap
            createPlugin(plugins, powerbi.visuals.plugins.treemap, () => new Treemap({
                animator: new WebTreemapAnimator,
                isScrollable: true,
                behavior: new TreemapWebBehavior(),
            }));
            // Waterfall Chart
            createPlugin(plugins, powerbi.visuals.plugins.waterfallChart, () => new CartesianChart({
                chartType: CartesianChartType.Waterfall,
                isScrollable: true,
                behavior: new CartesianChartBehavior([new WaterfallChartWebBehavior()]),
            }));
            // Map
            createPlugin(plugins, powerbi.visuals.plugins.map, () => new Map({
                behavior: new MapBehavior(),
            }));
            // Filled Map
            createPlugin(plugins, powerbi.visuals.plugins.filledMap, () => new Map({
                filledMap: true,
                behavior: new MapBehavior,
            }));
            // Slicer
            createPlugin(plugins, powerbi.visuals.plugins.slicer, () => new Slicer({
                behavior: new SlicerWebBehavior(),
            }));
            // Radar Chart
            createPlugin(plugins, powerbi.visuals.plugins.radarChart, () => new samples.RadarChart({
                animator: new BaseAnimator()
            }));
            // DotPlot
            createPlugin(plugins, powerbi.visuals.plugins.dotPlot, () => new samples.DotPlot({
                animator: new BaseAnimator()
            }));
            // Histogram
            createPlugin(plugins, powerbi.visuals.plugins.histogram, () => new Histogram({
                animator: new BaseAnimator()
            }));
<<<<<<< HEAD
            // Tornado Chart
            createPlugin(plugins, powerbi.visuals.plugins.tornadoChart, () => new samples.TornadoChart({
=======
            // Area Range Chart
            createPlugin(plugins, powerbi.visuals.plugins.areaRangeChart, () => new samples.AreaRangeChart({
>>>>>>> 4b03d678
                animator: new BaseAnimator()
            }));
        }

        export class MinervaVisualPluginService extends VisualPluginService {
            private featureSwitches: MinervaVisualFeatureSwitches;
            private visualPlugins: jsCommon.IStringDictionary<IVisualPlugin>;

            public constructor(featureSwitches: MinervaVisualFeatureSwitches) {
                super();

                debug.assertValue(featureSwitches, 'featureSwitches');
                this.featureSwitches = featureSwitches;

                this.visualPlugins = {};

                this.addCustomVisualizations([]);
                
                createMinervaPlugins(this.visualPlugins, this.featureSwitches.seriesLabelFormattingEnabled);
            }

            public getVisuals(): IVisualPlugin[] {
                // Current visual types that supports visual conversion. Please don't change the orders
                // CAUTION: If you are adding new visual types, please check if you need to update the height of
                // the visual convertion pane in visualization pane as well.
                let convertibleVisualTypes = [
                    powerbi.visuals.plugins.barChart,
                    powerbi.visuals.plugins.columnChart,
                    powerbi.visuals.plugins.clusteredBarChart,
                    powerbi.visuals.plugins.clusteredColumnChart,
                    powerbi.visuals.plugins.hundredPercentStackedBarChart,
                    powerbi.visuals.plugins.hundredPercentStackedColumnChart,
                    powerbi.visuals.plugins.lineChart,
                    powerbi.visuals.plugins.areaChart,
                    powerbi.visuals.plugins.lineStackedColumnComboChart,
                    powerbi.visuals.plugins.lineClusteredColumnComboChart,
                    powerbi.visuals.plugins.waterfallChart,
                    powerbi.visuals.plugins.scatterChart,
                    powerbi.visuals.plugins.pieChart,
                    powerbi.visuals.plugins.treemap,
                    powerbi.visuals.plugins.map,
                    powerbi.visuals.plugins.table,
                    powerbi.visuals.plugins.matrix,
                    powerbi.visuals.plugins.filledMap,
                    powerbi.visuals.plugins.funnel,
                    powerbi.visuals.plugins.gauge,
                    powerbi.visuals.plugins.multiRowCard,
                    powerbi.visuals.plugins.card,
                    powerbi.visuals.plugins.slicer,
                    powerbi.visuals.plugins.donutChart,
                ];
                    // Add any visuals compiled in the developer tools
                    // Additionally add custom visuals.
                for (let p in plugins) {
                    var plugin = plugins[p];
                    if (plugin.custom) {
                        this.pushPluginIntoConveratbleTypes(convertibleVisualTypes, plugin);
                    }
                }

                this.addCustomVisualizations(convertibleVisualTypes);

                if (this.featureSwitches.dataDotChartEnabled) {
                    convertibleVisualTypes.push(powerbi.visuals.plugins.dataDotClusteredColumnComboChart);
                    convertibleVisualTypes.push(powerbi.visuals.plugins.dataDotStackedColumnComboChart);
                }

                if (this.featureSwitches.playAxisEnabled) {
                    convertibleVisualTypes.push(powerbi.visuals.plugins.playChart);
                }

                convertibleVisualTypes.push(powerbi.visuals.plugins.tornadoChart);

                return convertibleVisualTypes;
            }

            private pushPluginIntoConveratbleTypes(convertibleVisualTypes: IVisualPlugin[], plugin: IVisualPlugin) {
                if (!convertibleVisualTypes.some(pl => pl.name === plugin.name)) {
                    convertibleVisualTypes.push(plugin);
                }
            }
            
            private addCustomVisualizations(convertibleVisualTypes: IVisualPlugin[]): void {
                // Read new visual from localstorage
                let customVisualizationList = localStorageService.getData('customVisualizations');
                if (customVisualizationList) {
                    let len = customVisualizationList.length;
                    for (let i = 0; i < len; i++) {
                        let pluginName = customVisualizationList[i].pluginName;
                        var plugin = this.getPlugin(pluginName);
                        // If the browser session got restarted or its a new window the plugin wont be available, so we need to add it
                        if (!plugin) {
                            let jsCode = customVisualizationList[i].javaScriptCode;
                            let script = $("<script/>", {
                                html: jsCode + '//# sourceURL=' + pluginName + '.js\n' + '//# sourceMappingURL=' + pluginName + '.js.map'
                            });

                            script.attr('pluginName', pluginName);

                            $('body').append(script);

                            let style = $("<style/>", {
                                html: customVisualizationList[i].cssCode
                            });

                            style.attr('pluginName', pluginName);

                            $('head').append(style);

                            plugin = this.getPlugin(pluginName);
                        }
                        this.pushPluginIntoConveratbleTypes(convertibleVisualTypes, plugin);
                    }
                }
            }

            public getPlugin(type: string): IVisualPlugin {
                if (this.visualPlugins[type])
                    return this.visualPlugins[type];

                return super.getPlugin(type);
            }
        }

        export class PlaygroundVisualPluginService extends VisualPluginService {
            private visualPlugins: jsCommon.IStringDictionary<IVisualPlugin>;

            public constructor() {
                super();

                this.visualPlugins = {};

                createMinervaPlugins(this.visualPlugins, false);
            }

            public getVisuals(): IVisualPlugin[] {
                var registry = this.visualPlugins,
                    names: string[] = Object.keys(registry);

                return names.map(name => registry[name]);
            }

            public getPlugin(type: string): IVisualPlugin {
                if (!type) {
                    return;
                }

                var plugin: IVisualPlugin = this.visualPlugins[type];
                if (!plugin) {
                    return;
                }

                return plugin;
            }

            public capabilities(type: string): VisualCapabilities {
                var plugin = this.getPlugin(type);
                if (plugin) {
                    return plugin.capabilities;
                }
            }
        }

        /**
         * This plug-in service is used when displaying visuals on the dashboard.
         */
        export class DashboardPluginService extends VisualPluginService {
            private featureSwitches: MinervaVisualFeatureSwitches;
            private visualPlugins: jsCommon.IStringDictionary<IVisualPlugin>;

            public constructor(featureSwitches: MinervaVisualFeatureSwitches) {
                super();

                debug.assertValue(featureSwitches, 'featureSwitches');
                this.featureSwitches = featureSwitches;

                this.visualPlugins = {};

                // Although there are no plug-in modifications here, this service allows different parameters such as feature switches to be passed for dashboard visuals.
            }

            public getPlugin(type: string): IVisualPlugin {

                if (this.visualPlugins[type]) {
                    return this.visualPlugins[type];
                }

                return super.getPlugin(type);
            }
        }

        export class MobileVisualPluginService extends VisualPluginService {
            private visualPlugins: jsCommon.IStringDictionary<IVisualPlugin>;
            private smallViewPortProperties;
            public static MinHeightLegendVisible = 80;
            public static MinHeightAxesVisible = 80;
            public static MinHeightGaugeSideNumbersVisible = 80;
            public static GaugeMarginsOnSmallViewPort = 10;
            public static MinHeightFunnelCategoryLabelsVisible = 80;

            public constructor(smallViewPortProperties?: SmallViewPortProperties) {
                super();

                this.smallViewPortProperties = smallViewPortProperties || {
                    CartesianSmallViewPortProperties: {
                        hideAxesOnSmallViewPort: true,
                        hideLegendOnSmallViewPort: true,
                        MinHeightLegendVisible: MobileVisualPluginService.MinHeightLegendVisible,
                        MinHeightAxesVisible: MobileVisualPluginService.MinHeightAxesVisible,
                    },
                    GaugeSmallViewPortProperties: {
                        hideGaugeSideNumbersOnSmallViewPort: true,
                        smallGaugeMarginsOnSmallViewPort: true,
                        MinHeightGaugeSideNumbersVisible: MobileVisualPluginService.MinHeightGaugeSideNumbersVisible,
                        GaugeMarginsOnSmallViewPort: MobileVisualPluginService.GaugeMarginsOnSmallViewPort,
                    },
                    FunnelSmallViewPortProperties: {
                        hideFunnelCategoryLabelsOnSmallViewPort: true,
                        minHeightFunnelCategoryLabelsVisible: MobileVisualPluginService.MinHeightFunnelCategoryLabelsVisible,
                    },
                };

                // Disable tooltips for mobile
                TooltipManager.ShowTooltips = false;

                this.visualPlugins = {};
                createPlugin(this.visualPlugins, powerbi.visuals.plugins.lineChart, () => new CartesianChart({ chartType: CartesianChartType.Line, cartesianSmallViewPortProperties: this.smallViewPortProperties.CartesianSmallViewPortProperties }));
                createPlugin(this.visualPlugins, powerbi.visuals.plugins.lineClusteredColumnComboChart, () => new CartesianChart({ chartType: CartesianChartType.LineClusteredColumnCombo, cartesianSmallViewPortProperties: this.smallViewPortProperties.CartesianSmallViewPortProperties }));
                createPlugin(this.visualPlugins, powerbi.visuals.plugins.lineStackedColumnComboChart, () => new CartesianChart({ chartType: CartesianChartType.LineStackedColumnCombo, cartesianSmallViewPortProperties: this.smallViewPortProperties.CartesianSmallViewPortProperties }));
                createPlugin(this.visualPlugins, powerbi.visuals.plugins.scatterChart, () => new CartesianChart({ chartType: CartesianChartType.Scatter, cartesianSmallViewPortProperties: this.smallViewPortProperties.CartesianSmallViewPortProperties, behavior: new CartesianChartBehavior([new ScatterChartMobileBehavior()]) }));
                createPlugin(this.visualPlugins, powerbi.visuals.plugins.gauge, () => new Gauge({ chartType: Gauge, gaugeSmallViewPortProperties: this.smallViewPortProperties.GaugeSmallViewPortProperties }));
                createPlugin(this.visualPlugins, powerbi.visuals.plugins.funnel, () => new FunnelChart({ animator: null, funnelSmallViewPortProperties: this.smallViewPortProperties.FunnelSmallViewPortProperties }));
                createPlugin(this.visualPlugins, powerbi.visuals.plugins.donutChart, () => new DonutChart({ disableGeometricCulling: true }));
                createPlugin(this.visualPlugins, powerbi.visuals.plugins.pieChart, () => new DonutChart({ sliceWidthRatio: 0, disableGeometricCulling: true }));

            }

            public getPlugin(type: string): IVisualPlugin {
                if (this.visualPlugins[type])
                    return this.visualPlugins[type];

                return super.getPlugin(type);
            }
        }

        export function create(): IVisualPluginService {
            return new VisualPluginService();
        }

        export function createMinerva(featureSwitches: MinervaVisualFeatureSwitches): IVisualPluginService {
            return new MinervaVisualPluginService(featureSwitches);
        }

        export function createDashboard(featureSwitches: MinervaVisualFeatureSwitches): IVisualPluginService {
            return new DashboardPluginService(featureSwitches);
        }

        export function createMobile(smallViewPortProperties?: SmallViewPortProperties): IVisualPluginService {
            return new MobileVisualPluginService(smallViewPortProperties);
        }
    }
}<|MERGE_RESOLUTION|>--- conflicted
+++ resolved
@@ -289,13 +289,12 @@
             createPlugin(plugins, powerbi.visuals.plugins.histogram, () => new Histogram({
                 animator: new BaseAnimator()
             }));
-<<<<<<< HEAD
+            // Area Range Chart
+            createPlugin(plugins, powerbi.visuals.plugins.areaRangeChart, () => new samples.AreaRangeChart({
+                animator: new BaseAnimator()
+            }));
             // Tornado Chart
             createPlugin(plugins, powerbi.visuals.plugins.tornadoChart, () => new samples.TornadoChart({
-=======
-            // Area Range Chart
-            createPlugin(plugins, powerbi.visuals.plugins.areaRangeChart, () => new samples.AreaRangeChart({
->>>>>>> 4b03d678
                 animator: new BaseAnimator()
             }));
         }
