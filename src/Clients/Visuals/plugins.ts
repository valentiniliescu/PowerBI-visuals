--- conflicted
+++ resolved
@@ -327,16 +327,15 @@
         create: () => new samples.DotPlot()
     };
 
-<<<<<<< HEAD
+    export var histogram: IVisualPlugin = {
+        name: "histogram",
+        capabilities: Histogram.capabilities,
+        create: () => new Histogram()
+    };
+
     export var tornadoChart: IVisualPlugin = {
         name: "tornadoChart",
         capabilities: TornadoChart.capabilities,
         create: () => new TornadoChart()
-=======
-    export var histogram: IVisualPlugin = {
-        name: "histogram",
-        capabilities: Histogram.capabilities,
-        create: () => new Histogram()
->>>>>>> 095ca298
     };
 }