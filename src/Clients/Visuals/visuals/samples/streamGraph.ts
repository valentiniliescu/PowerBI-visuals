--- conflicted
+++ resolved
@@ -33,12 +33,9 @@
 
     export interface StreamData {
         dataPoints: StreamDataPoint[][];
-<<<<<<< HEAD
         legendData: LegendData;
         valueFormatter: IValueFormatter;
         axisXData: StreamAxisXData;
-=======
->>>>>>> 1cb534f4
     }
 
     export interface StreamDataPoint {
@@ -128,12 +125,7 @@
                         }
                     }
                 }
-<<<<<<< HEAD
-            }
-=======
-            },
-            drilldown:{roles:['Series']}
->>>>>>> 1cb534f4
+            }
         };
 
         private margin: IMargin = { left: 45, right: 30, bottom: 25, top: 25 };
@@ -146,8 +138,8 @@
         private colors: IDataColorPalette;
         private selectionManager: utility.SelectionManager;
         private dataView: DataView;
-
-<<<<<<< HEAD
+        private legend: ILegend;
+
         public converter(dataView: DataView, colors: IDataColorPalette): StreamData {
             var catDv: DataViewCategorical = dataView.categorical,
                 values: DataViewValueColumns = catDv.values,
@@ -173,15 +165,6 @@
                     });
                 }
 
-=======
-        public static converter(dataView: DataView, colors: IDataColorPalette): StreamData {
-            var catDv: DataViewCategorical = dataView.categorical;
-            var values = catDv.values;
-            var dataPoints: StreamDataPoint[][] = [];
-            
-            for (var i = 0, iLen = values.length; i < iLen; i++) {
-                dataPoints.push([]);
->>>>>>> 1cb534f4
                 for (var k = 0, kLen = values[i].values.length; k < kLen; k++) {
                     var id: SelectionId = SelectionIdBuilder
                         .builder()
@@ -214,7 +197,6 @@
 
             return {
                 dataPoints: dataPoints,
-<<<<<<< HEAD
                 legendData: legendData,
                 valueFormatter: valueFormatter,
                 axisXData: this.parseAxisXData(
@@ -265,8 +247,6 @@
                 values: filteredValues,
                 maxNumverOfValues: maxNumverOfValues,
                 scale: scale
-=======
->>>>>>> 1cb534f4
             };
         }
 
@@ -283,11 +263,8 @@
             this.yAxis = this.svg.append("g");
 
             this.colors = options.style.colorPalette.dataColors;
-<<<<<<< HEAD
 
             this.legend = createLegend(element, false, null);
-=======
->>>>>>> 1cb534f4
         }
 
         public update(options: VisualUpdateOptions): void {
@@ -308,13 +285,9 @@
                 return;
             }
 
-<<<<<<< HEAD
             this.legend.drawLegend(data.legendData, this.viewport);
 
             var height: number = options.viewport.height - this.margin.top;
-=======
-            var height = options.viewport.height - margins.top;
->>>>>>> 1cb534f4
 
             this.svg.attr({
                 'width': this.viewport.width,
