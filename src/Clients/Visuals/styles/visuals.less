--- conflicted
+++ resolved
@@ -1936,13 +1936,6 @@
     }
 }
 
-<<<<<<< HEAD
-.wordCloud {
-    font-family: @regularFontFamily;
-
-    .words text {
-        text-anchor: middle;
-=======
 .tornado-chart {
     @tornadoChartAxisColor: @neutralSecondaryAltColor;
 
@@ -2001,6 +1994,13 @@
     polyline {
         stroke-width: 1px;
         fill: rgba(0, 0, 0, 0.00);
->>>>>>> 0fb49d94
+    }
+}
+
+.wordCloud {
+    font-family: @regularFontFamily;
+
+    .words text {
+        text-anchor: middle;
     }
 }